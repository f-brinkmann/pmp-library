// Copyright 2011-2020 the Polygon Mesh Processing Library developers.
// Distributed under a MIT-style license, see LICENSE.txt for details.

#include "pmp/algorithms/SurfaceHoleFilling.h"

#include <Eigen/Dense>
#include <Eigen/Sparse>

#include "pmp/algorithms/SurfaceFairing.h"

using SparseMatrix = Eigen::SparseMatrix<double>;
using Triplet = Eigen::Triplet<double>;

namespace pmp {

SurfaceHoleFilling::SurfaceHoleFilling(SurfaceMesh& _mesh) : mesh_(_mesh)
{
    points_ = mesh_.vertex_property<Point>("v:point");
}

bool SurfaceHoleFilling::is_interior_edge(Vertex _a, Vertex _b) const
{
    Halfedge h = mesh_.find_halfedge(_a, _b);
    if (!h.is_valid())
        return false; // edge does not exist
    return (!mesh_.is_boundary(h) &&
            !mesh_.is_boundary(mesh_.opposite_halfedge(h)));
}

Scalar SurfaceHoleFilling::compute_area(Vertex _a, Vertex _b, Vertex _c) const
{
    return sqrnorm(cross(points_[_b] - points_[_a], points_[_c] - points_[_a]));
}

Point SurfaceHoleFilling::compute_normal(Vertex _a, Vertex _b, Vertex _c) const
{
    return normalize(
        cross(points_[_b] - points_[_a], points_[_c] - points_[_a]));
}

Scalar SurfaceHoleFilling::compute_angle(const Point& _n1,
                                         const Point& _n2) const
{
    return (1.0 - dot(_n1, _n2));
}

<<<<<<< HEAD
//-----------------------------------------------------------------------------

void SurfaceHoleFilling::fill_hole(Halfedge h)
=======
bool SurfaceHoleFilling::fill_hole(Halfedge _h)
>>>>>>> 2414a3c1
{
    if (!h.is_valid())
    {
        throw InvalidInputException("SurfaceHoleFilling: Invalid halfedge.");
    }

    // is it really a hole?
    if (!mesh_.is_boundary(h))
    {
        auto what = "SurfaceHoleFilling: Not a boundary halfedge.";
        throw InvalidInputException(what);
    }

    // lock vertices/edge that already exist, to be later able to
    // identify the filled-in vertices/edges
    vlocked_ =
        mesh_.add_vertex_property<bool>("SurfaceHoleFilling:vlocked", false);
    elocked_ =
        mesh_.add_edge_property<bool>("SurfaceHoleFilling:elocked", false);
    for (auto v : mesh_.vertices())
        vlocked_[v] = true;
    for (auto e : mesh_.edges())
        elocked_[e] = true;

    try
    {
        triangulate_hole(h); // do minimal triangulation
        refine();            // refine filled-in edges
    }
    catch (InvalidInputException& e)
    {
        // clean up
        hole_.clear();
        mesh_.remove_vertex_property(vlocked_);
        mesh_.remove_edge_property(elocked_);

        throw e;
    }

    // clean up
    hole_.clear();
    mesh_.remove_vertex_property(vlocked_);
    mesh_.remove_edge_property(elocked_);
}

<<<<<<< HEAD
//-----------------------------------------------------------------------------

void SurfaceHoleFilling::triangulate_hole(Halfedge _h)
=======
bool SurfaceHoleFilling::triangulate_hole(Halfedge _h)
>>>>>>> 2414a3c1
{
    // trace hole
    hole_.clear();
    Halfedge h = _h;
    do
    {
        // check for manifoldness
        if (!mesh_.is_manifold(mesh_.to_vertex(h)))
        {
            auto what = "SurfaceHoleFilling: Non-manifold hole.";
            throw InvalidInputException(what);
        }

        hole_.push_back(h);
    } while ((h = mesh_.next_halfedge(h)) != _h);
    const int n = hole_.size();

    // compute minimal triangulation by dynamic programming
    weight_.clear();
    weight_.resize(n, std::vector<Weight>(n, Weight()));
    index_.clear();
    index_.resize(n, std::vector<int>(n, 0));

    int i, j, m, k, imin;
    Weight w, wmin;

    // initialize 2-gons
    for (i = 0; i < n - 1; ++i)
    {
        weight_[i][i + 1] = Weight(0, 0);
        index_[i][i + 1] = -1;
    }

    // n-gons with n>2
    for (j = 2; j < n; ++j)
    {
        // for all n-gons [i,i+j]
        for (i = 0; i < n - j; ++i)
        {
            k = i + j;
            wmin = Weight();
            imin = -1;

            // find best split i < m < i+j
            for (m = i + 1; m < k; ++m)
            {
                w = weight_[i][m] + compute_weight(i, m, k) + weight_[m][k];
                if (w < wmin)
                {
                    wmin = w;
                    imin = m;
                }
            }

            weight_[i][k] = wmin;
            index_[i][k] = imin;
        }
    }

    // now add triangles to mesh
    std::vector<ivec2> todo;
    todo.reserve(n);
    todo.push_back(ivec2(0, n - 1));
    while (!todo.empty())
    {
        ivec2 tri = todo.back();
        todo.pop_back();
        int start = tri[0];
        int end = tri[1];
        if (end - start < 2)
            continue;
        int split = index_[start][end];

        mesh_.add_triangle(hole_vertex(start), hole_vertex(split),
                           hole_vertex(end));

        todo.push_back(ivec2(start, split));
        todo.push_back(ivec2(split, end));
    }

    // clean up
    weight_.clear();
    index_.clear();
}

SurfaceHoleFilling::Weight SurfaceHoleFilling::compute_weight(int _i, int _j,
                                                              int _k) const
{
    const Vertex a = hole_vertex(_i);
    const Vertex b = hole_vertex(_j);
    const Vertex c = hole_vertex(_k);
    Vertex d;

    // if one of the potential edges already exists, this would result
    // in an invalid triangulation -> prevent by giving infinite weight
    if (is_interior_edge(a, b) || is_interior_edge(b, c) ||
        is_interior_edge(c, a))
    {
        return Weight();
    }

    // compute area
    const Scalar area = compute_area(a, b, c);

    // compute dihedral angles with...
    Scalar angle(0);
    const Point n = compute_normal(a, b, c);

    // ...neighbor to (i,j)
    d = (_i + 1 == _j) ? opposite_vertex(_j) : hole_vertex(index_[_i][_j]);
    angle = std::max(angle, compute_angle(n, compute_normal(a, d, b)));

    // ...neighbor to (j,k)
    d = (_j + 1 == _k) ? opposite_vertex(_k) : hole_vertex(index_[_j][_k]);
    angle = std::max(angle, compute_angle(n, compute_normal(b, d, c)));

    // ...neighbor to (k,i) if (k,i)==(n-1, 0)
    if (_i == 0 && _k + 1 == (int)hole_.size())
    {
        d = opposite_vertex(0);
        angle = std::max(angle, compute_angle(n, compute_normal(c, d, a)));
    }

    return Weight(angle, area);
}

void SurfaceHoleFilling::refine()
{
    const int n = hole_.size();
    Scalar l, lmin, lmax;

    // compute target edge length
    l = 0.0;
    for (int i = 0; i < n; ++i)
    {
        l += distance(points_[hole_vertex(i)],
                      points_[hole_vertex((i + 1) % n)]);
    }
    l /= (Scalar)n;
    lmin = 0.7 * l;
    lmax = 1.5 * l;

    // do some iterations
    for (int iter = 0; iter < 10; ++iter)
    {
        split_long_edges(lmax);
        collapse_short_edges(lmin);
        flip_edges();
        relaxation();
    }
    fairing();
}

void SurfaceHoleFilling::split_long_edges(const Scalar _lmax)
{
    bool ok;
    int i;

    for (ok = false, i = 0; !ok && i < 10; ++i)
    {
        ok = true;

        for (auto e : mesh_.edges())
        {
            if (!elocked_[e])
            {
                Halfedge h10 = mesh_.halfedge(e, 0);
                Halfedge h01 = mesh_.halfedge(e, 1);
                const Point& p0 = points_[mesh_.to_vertex(h10)];
                const Point& p1 = points_[mesh_.to_vertex(h01)];

                if (distance(p0, p1) > _lmax)
                {
                    mesh_.split(e, 0.5 * (p0 + p1));
                    ok = false;
                }
            }
        }
    }
}

void SurfaceHoleFilling::collapse_short_edges(const Scalar _lmin)
{
    bool ok;
    int i;

    for (ok = false, i = 0; !ok && i < 10; ++i)
    {
        ok = true;

        for (auto e : mesh_.edges())
        {
            if (!mesh_.is_deleted(e) && !elocked_[e])
            {
                Halfedge h10 = mesh_.halfedge(e, 0);
                Halfedge h01 = mesh_.halfedge(e, 1);
                Vertex v0 = mesh_.to_vertex(h10);
                Vertex v1 = mesh_.to_vertex(h01);
                const Point& p0 = points_[v0];
                const Point& p1 = points_[v1];

                // edge too short?
                if (distance(p0, p1) < _lmin)
                {
                    Halfedge h;
                    if (!vlocked_[v0])
                        h = h01;
                    else if (!vlocked_[v1])
                        h = h10;

                    if (h.is_valid() && mesh_.is_collapse_ok(h))
                    {
                        mesh_.collapse(h);
                        ok = false;
                    }
                }
            }
        }
    }

    mesh_.garbage_collection();
}

void SurfaceHoleFilling::flip_edges()
{
    Vertex v0, v1, v2, v3;
    Halfedge h;
    int val0, val1, val2, val3;
    int val_opt0, val_opt1, val_opt2, val_opt3;
    int ve0, ve1, ve2, ve3, ve_before, ve_after;
    bool ok;
    int i;

    for (ok = false, i = 0; !ok && i < 10; ++i)
    {
        ok = true;

        for (auto e : mesh_.edges())
        {
            if (!elocked_[e])
            {
                h = mesh_.halfedge(e, 0);
                v0 = mesh_.to_vertex(h);
                v2 = mesh_.to_vertex(mesh_.next_halfedge(h));
                h = mesh_.halfedge(e, 1);
                v1 = mesh_.to_vertex(h);
                v3 = mesh_.to_vertex(mesh_.next_halfedge(h));

                val0 = mesh_.valence(v0);
                val1 = mesh_.valence(v1);
                val2 = mesh_.valence(v2);
                val3 = mesh_.valence(v3);

                val_opt0 = (mesh_.is_boundary(v0) ? 4 : 6);
                val_opt1 = (mesh_.is_boundary(v1) ? 4 : 6);
                val_opt2 = (mesh_.is_boundary(v2) ? 4 : 6);
                val_opt3 = (mesh_.is_boundary(v3) ? 4 : 6);

                ve0 = (val0 - val_opt0);
                ve1 = (val1 - val_opt1);
                ve2 = (val2 - val_opt2);
                ve3 = (val3 - val_opt3);

                ve_before = ve0 * ve0 + ve1 * ve1 + ve2 * ve2 + ve3 * ve3;

                --val0;
                --val1;
                ++val2;
                ++val3;

                ve0 = (val0 - val_opt0);
                ve1 = (val1 - val_opt1);
                ve2 = (val2 - val_opt2);
                ve3 = (val3 - val_opt3);

                ve_after = ve0 * ve0 + ve1 * ve1 + ve2 * ve2 + ve3 * ve3;

                if (ve_before > ve_after && mesh_.is_flip_ok(e))
                {
                    mesh_.flip(e);
                    ok = false;
                }
            }
        }
    }
}

void SurfaceHoleFilling::relaxation()
{
    // properties
    VertexProperty<int> idx =
        mesh_.add_vertex_property<int>("SurfaceHoleFilling:idx", -1);

    // collect free vertices
    std::vector<Vertex> vertices;
    vertices.reserve(mesh_.n_vertices());
    for (auto v : mesh_.vertices())
    {
        if (!vlocked_[v])
        {
            idx[v] = vertices.size();
            vertices.push_back(v);
        }
    }
    const int n = vertices.size();

    // collect constraints
    std::vector<Vertex> constraints;
    constraints.reserve(mesh_.n_vertices());
    for (auto v : mesh_.vertices())
    {
        if (!vlocked_[v])
        {
            constraints.push_back(v);
        }
    }
    for (auto h : hole_)
    {
        constraints.push_back(mesh_.to_vertex(h));
    }
    const int m = constraints.size();

    // setup matrix & rhs
    Eigen::MatrixXd B(m, 3);
    std::vector<Triplet> triplets;
    for (int i = 0; i < m; ++i)
    {
        Vertex v = constraints[i];
        Point b(0, 0, 0);
        Scalar c(0);

        for (auto vv : mesh_.vertices(v))
        {
            if (vlocked_[vv])
                b += points_[vv];
            else
                triplets.emplace_back(i, idx[vv], -1.0);
            ++c;
        }

        if (vlocked_[v])
            b -= c * points_[v];
        else
            triplets.emplace_back(i, idx[v], c);

        B.row(i) = (Eigen::Vector3d)b;
    }

    // solve least squares system
    SparseMatrix A(m, n);
    A.setFromTriplets(triplets.begin(), triplets.end());
    SparseMatrix AtA = A.transpose() * A;
    Eigen::MatrixXd AtB = A.transpose() * B;
    Eigen::SimplicialLDLT<SparseMatrix> solver(AtA);
    Eigen::MatrixXd X = solver.solve(AtB);
    if (solver.info() != Eigen::Success)
    {
        // clean up
        mesh_.remove_vertex_property(idx);
        auto what = "SurfaceHoleFilling: Failed to solve linear system.";
        throw SolverException(what);
    }

    // copy solution to mesh vertices
    for (int i = 0; i < n; ++i)
    {
        points_[vertices[i]] = X.row(i);
    }

    // clean up
    mesh_.remove_vertex_property(idx);
}

void SurfaceHoleFilling::fairing()
{
    // did the refinement insert new vertices?
    // if yes, then trigger fairing; otherwise don't.
    bool new_vertices = false;
    for (auto v : mesh_.vertices())
        if (!vlocked_[v])
            new_vertices = true;
    if (!new_vertices)
        return;

    // convert non-locked into selection
    auto vsel = mesh_.add_vertex_property<bool>("v:selected");
    for (auto v : mesh_.vertices())
        vsel[v] = !vlocked_[v];

    try
    {
        // fair new vertices
        SurfaceFairing fairing(mesh_);
        fairing.minimize_curvature();
    }
    catch (SolverException& e)
    {
        // clean up
        mesh_.remove_vertex_property(vsel);
        throw e;
    }

    // clean up
    mesh_.remove_vertex_property(vsel);
}

<<<<<<< HEAD
//=============================================================================
} // namespace pmp
//=============================================================================
=======
} // namespace pmp
>>>>>>> 2414a3c1
<|MERGE_RESOLUTION|>--- conflicted
+++ resolved
@@ -44,13 +44,7 @@
     return (1.0 - dot(_n1, _n2));
 }
 
-<<<<<<< HEAD
-//-----------------------------------------------------------------------------
-
 void SurfaceHoleFilling::fill_hole(Halfedge h)
-=======
-bool SurfaceHoleFilling::fill_hole(Halfedge _h)
->>>>>>> 2414a3c1
 {
     if (!h.is_valid())
     {
@@ -96,13 +90,7 @@
     mesh_.remove_edge_property(elocked_);
 }
 
-<<<<<<< HEAD
-//-----------------------------------------------------------------------------
-
 void SurfaceHoleFilling::triangulate_hole(Halfedge _h)
-=======
-bool SurfaceHoleFilling::triangulate_hole(Halfedge _h)
->>>>>>> 2414a3c1
 {
     // trace hole
     hole_.clear();
@@ -509,10 +497,4 @@
     mesh_.remove_vertex_property(vsel);
 }
 
-<<<<<<< HEAD
-//=============================================================================
-} // namespace pmp
-//=============================================================================
-=======
-} // namespace pmp
->>>>>>> 2414a3c1
+} // namespace pmp