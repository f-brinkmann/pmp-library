--- conflicted
+++ resolved
@@ -180,14 +180,8 @@
 
         // use vsizing_ to store/smooth curvatures to avoid another vertex property
 
-<<<<<<< HEAD
-        // curvature values for feature vertices are not meaningful.
-        // mark them as negative values.
-=======
-
-        // curvature values for feature vertices and boundary vertices 
+        // curvature values for feature vertices and boundary vertices
         // are not meaningful. mark them as negative values.
->>>>>>> 1c0b460e
         for (auto v : mesh_.vertices())
         {
             if (mesh_.is_boundary(v) || (vfeature_ && vfeature_[v]))
